--- conflicted
+++ resolved
@@ -166,11 +166,7 @@
 
     def __eq__(self, other):
         try:
-<<<<<<< HEAD
-            return ((self.component is other.component) and # noqa
-=======
             return ((self.component is other.component) and  # noqa
->>>>>>> 63540898
                     (self.index == other.index))
         except AttributeError:
             try:
