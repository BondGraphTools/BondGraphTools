"""Tools for running mdoel simulations"""


import logging

import numpy as np
import sympy as sp
from sympy.core import SympifyError
from scipy.optimize import broyden1
from scikits.odes.dae import dae
from .exceptions import ModelException, SolverException

logger = logging.getLogger(__name__)


def _fetch_ic(x0, dx0, system, func, t0, eps=0.001):
    if isinstance(x0, list):
        assert len(x0) == len(system.state_vars)
        X0 = np.array(x0, dtype=np.float64)
    elif isinstance(x0, dict):
        X0 = np.array(
            [np.NaN for _ in system.state_vars], dtype=np.float64
        )
        for k, v in x0.items():
            _, idx = str(k).split('_')
            idx = int(idx)
            X0[idx] = v
    elif isinstance(x0, (int, float, complex)) and len(system.state_vars) == 1:
        X0 = np.array([x0], dtype=np.float64)
    elif isinstance(x0, np.ndarray) and x0.shape == (len(system.state_vars), ):
        X0 = x0
    else:
        raise ModelException(f"Invalid Initial Conditions: {x0}")

    if dx0:
        DX0 = np.array(dx0, dtype=np.float64)
    else:
        DX0 = np.zeros(X0.shape, dtype=np.float64)

    # if we don't have consistent initial conditions; find them if we can
    # fail if we can't

    def f(y):
        res = np.empty_like(X0)
        func(t0, X0, y, res)
        return res

    if np.linalg.norm(f(DX0)) > eps:

        DX0 = broyden1(f, DX0)
        if np.linalg.norm(f(DX0)) > 0.001:
            raise ModelException(
                f"Inconsistent initial conditions: "
                f"Could not find dx0 for the given x0 {x0}")

    return X0, DX0


def simulate(system,
             timespan,
             x0,
             dx0=None,
             dt=0.1,
             control_vars=None):
    """Simulate the system dynamics.

    This method integrates the dynamics of the system over the specified
    interval of time, starting at the specified initial state.

    The solver used is a differential-algebraic integrator which respects
    conservation laws and algebraic constraints. It is expected that the
    initial state satisfies the systems inherent algebraic constrains;
    inconsistent initial conditions will raise exceptions.

    The initial values of derivatives can be specified and the solver will
    ensure they are consistent with the initial state, or change them if they
    are not.

    Currently, control variables can take the form of numbers or a strings
    and are assigned via a dictionary or list.

    Permissible strings:

        * numerical constants such as `1.0`, `pi`
        * time `t`
        * state variables; for example `x_0`
        * arithmetic operators such as `+`,`-`, `*`, `/`, as well as `^`
          (power operator), `%` (remainder)
        * elementary math functions such as `sin`, `exp`, `log`
        * ternary if; for example `t < 0 ? 0 : 1` which implements the Heaviside

    Args:
        system :obj:`BondGraph`: The system to simulate
        timespan: A pair (`list` or `tuple`) containing the start and end points
                  of the simulation.
        x0: The initial conditions of the system.
        dx0 (Optional): The initial rates of change of the system. The default
                        value (`None`) indicates that the system should be
                        initialised from the state variable initial conditions.
        dt: The time step between reported (not integrated) values.
        control_vars: A `dict`, `list` or `tuple` specifing the values of the
                      control variables.
    Returns:
        t: numpy array of timesteps
        x: numpy array of state values

    Raises:
        ModelException, SolverException
    """

    if system.ports:
        raise ModelException(
            "Cannot Simulate %s: unconnected ports %s",
            system, system.ports)

    if system.control_vars and not control_vars:
        raise ModelException("Control variable not specified")

<<<<<<< HEAD
    samples = int(1 / dt) + 1
    t = np.linspace(*timespan, samples)

    res, X = _bondgraph_to_residuals(system, control_vars)
    X0, DX0 = _fetch_ic(x0, dx0, system, res, t[0])

    solver_name = 'ida'
    dae_solver = dae(solver_name, res)
    sol = dae_solver.solve(t, X0, DX0)

    return t.reshape((samples, 1)), np.transpose(sol.values.y).T


def _to_function(string, X, DX, substitutions):
    f = sp.sympify(string).subs(substitutions)

    f_n = sp.lambdify((sp.S('t'), X, DX), f, "numpy")
    return f_n

=======
    samples = int((timespan[1]-timespan[0]) / dt) + 1
    t = np.linspace(*timespan, samples)

    res, X = _bondgraph_to_residuals(system, control_vars)

    X0, DX0 = _fetch_ic(x0, dx0, system, res, t[0])

    solver_name = 'ida'
    dae_solver = dae(solver_name, res)
    sol = dae_solver.solve(t, X0, DX0)

    return t.reshape((samples, 1)), np.transpose(sol.values.y).T


def _to_function(string, X, DX, substitutions):
    f = sp.sympify(string).subs(substitutions)

    f_n = sp.lambdify((sp.S('t'), X, DX), f, "numpy")
    return f_n

>>>>>>> f3a8aef9

def _bondgraph_to_residuals(model, control_vars=None):
    dX = sp.IndexedBase('dX')
    X = sp.IndexedBase('X')
    U = sp.IndexedBase('U')
    x_subs = []
    dx_subs = []
    u_subs = []
    u_func = []
    n = len(model.state_vars)
    m = 0

    for i, x in enumerate(model.state_vars):
        x_subs.append((x, X[i]))
        dx_subs.append((sp.S(f'dx_{i}'), dX[i]))

    if len(model.control_vars) > 0:
        u_func_dict = {}
        u_constants = {}
        if isinstance(control_vars, list):
            u_func_dict.update({
                i: f for i, f in enumerate(control_vars)}
            )
        elif isinstance(control_vars, dict):
            u_func_dict.update({
                int(v[2:]): f for v, f in control_vars.items()
            })
        elif len(model.control_vars) == 1:
            u_func_dict[0] = control_vars
        else:
            raise TypeError(f"Control argument {control_vars} is invalid")

        test_x = np.zeros(shape=(n,), dtype=np.float32)
        for idx, f in u_func_dict.items():
            try:
                if isinstance(f, str):
                    f = _to_function(f, X, dX, dx_subs + x_subs)
                    u_func_dict[idx] = f
                if isinstance(f, (float, int, sp.Number)):
                    u_constants[idx] = f
                if n == 1:
                    r = f(0, 0, 0)
                else:
                    r = f(0, test_x, test_x)
                assert isinstance(r, (float, int, sp.Number)
                                  ), "Invalid output from control"
            except Exception as ex:
                message = f"Invalid control function for var: {idx}.\n " \
                    "Control functions should be of the form:\n" \
                    f"{idx} = f(t, x, dx/dt)"
<<<<<<< HEAD
=======

>>>>>>> f3a8aef9
                raise ModelException(message)

        for i, u in enumerate(model.control_vars):
            if i in u_constants:
                u_subs.append((u, u_constants[i]))
                continue
            u_subs.append((u, U[m]))
            try:
                u_func.append(u_func_dict[i])
            except KeyError:
                raise ModelException(f"Control variable {u} must be specified")
            m += 1
    rels = [r.subs(dx_subs).subs(x_subs).subs(u_subs)
            for r in model.constitutive_relations]

    if len(rels) != n:
<<<<<<< HEAD
=======

>>>>>>> f3a8aef9
        raise ModelException(
            "Model simplification error: system is under-determined")

    Fsym = sp.symarray('F', shape=n)
    for i, r in enumerate(rels):
        Fsym[i] = r

    t = sp.S('t')
    _r = np.empty(shape=(n,), dtype=np.float64)
    if not u_func:
        F = sp.lambdify((t, X, dX), Fsym)

        def residual(_t, _x, _dx, _res):
            _r = F(_t, _x, _dx)
            for i in range(n):
                _res[i] = _r[i]
    else:
        _u = np.empty(shape=(m,), dtype=np.float64)
        Fsym_u = sp.lambdify((t, X, dX, U), Fsym)

        def residual(_t, _x, _dx, _res):
            _u = [u_f(_t, _x, _dx) for u_f in u_func]
            _r = Fsym_u(_t, _x, _dx, _u)
            for i in range(n):
                _res[i] = _r[i]
    return residual, X<|MERGE_RESOLUTION|>--- conflicted
+++ resolved
@@ -116,11 +116,12 @@
     if system.control_vars and not control_vars:
         raise ModelException("Control variable not specified")
 
-<<<<<<< HEAD
-    samples = int(1 / dt) + 1
+
+    samples = int((timespan[1]-timespan[0]) / dt) + 1
     t = np.linspace(*timespan, samples)
 
     res, X = _bondgraph_to_residuals(system, control_vars)
+
     X0, DX0 = _fetch_ic(x0, dx0, system, res, t[0])
 
     solver_name = 'ida'
@@ -136,28 +137,6 @@
     f_n = sp.lambdify((sp.S('t'), X, DX), f, "numpy")
     return f_n
 
-=======
-    samples = int((timespan[1]-timespan[0]) / dt) + 1
-    t = np.linspace(*timespan, samples)
-
-    res, X = _bondgraph_to_residuals(system, control_vars)
-
-    X0, DX0 = _fetch_ic(x0, dx0, system, res, t[0])
-
-    solver_name = 'ida'
-    dae_solver = dae(solver_name, res)
-    sol = dae_solver.solve(t, X0, DX0)
-
-    return t.reshape((samples, 1)), np.transpose(sol.values.y).T
-
-
-def _to_function(string, X, DX, substitutions):
-    f = sp.sympify(string).subs(substitutions)
-
-    f_n = sp.lambdify((sp.S('t'), X, DX), f, "numpy")
-    return f_n
-
->>>>>>> f3a8aef9
 
 def _bondgraph_to_residuals(model, control_vars=None):
     dX = sp.IndexedBase('dX')
@@ -208,10 +187,6 @@
                 message = f"Invalid control function for var: {idx}.\n " \
                     "Control functions should be of the form:\n" \
                     f"{idx} = f(t, x, dx/dt)"
-<<<<<<< HEAD
-=======
-
->>>>>>> f3a8aef9
                 raise ModelException(message)
 
         for i, u in enumerate(model.control_vars):
@@ -228,10 +203,6 @@
             for r in model.constitutive_relations]
 
     if len(rels) != n:
-<<<<<<< HEAD
-=======
-
->>>>>>> f3a8aef9
         raise ModelException(
             "Model simplification error: system is under-determined")
 
