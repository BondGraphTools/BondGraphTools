--- conflicted
+++ resolved
@@ -464,17 +464,6 @@
         else:
             return None
 
-<<<<<<< HEAD
-def _is_label_invalid(label):
-    if not isinstance(label, str):
-        return True
-
-    for token in [" ", ".", "/"]:
-        if len(label.split(token)) >1:
-            return True
-
-    return False
-=======
     def replace(self, old_component, new_component):
         """
         Replaces the old component with a new component.
@@ -509,4 +498,13 @@
                 self.connect((c1,p1),(new_component,p2))
 
         self.remove(old_component)
->>>>>>> e3d7facd
+
+def _is_label_invalid(label):
+    if not isinstance(label, str):
+        return True
+
+    for token in [" ", ".", "/"]:
+        if len(label.split(token)) >1:
+            return True
+
+    return False