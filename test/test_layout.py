--- conflicted
+++ resolved
@@ -2,10 +2,6 @@
 from BondGraphTools.view import _build_graph
 
 
-<<<<<<< HEAD
-
-=======
->>>>>>> 63540898
 def test_edge_list(rlc):
 
     graph = _build_graph(rlc)
