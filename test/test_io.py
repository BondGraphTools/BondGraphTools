import pytest
import pathlib
import sympy as sp
import os
import yaml
from BondGraphTools import load, save, new, connect
import BondGraphTools.fileio as dm
import logging

file_path = pathlib.Path(__file__).parent / 'files'
logging.basicConfig(level=logging.DEBUG)


def test_load_rlc():

    path = str(file_path / 'rlc.bg')

    model = load(path)
    uris = ["RLC:/C1",
            "RLC:/R1",
            "RLC:/L1",
            "RLC:/kcl",
            "RLC:/Sf"]

    c, r, l, kcl, sf = (comp for uri in uris for comp in model.components if
                        comp.uri == uri)

    assert len(model.control_vars) == 1
    assert 'u_0' in model.control_vars

    assert c.params['C']['value'] == 10
    assert r.params['r']['value'] == 100
    assert l.params['L']['value'] == 10

    r_0, = r.ports
    c_0, = c.ports
    l_0, = l.ports
    sf_0, = sf.ports
    kcl_0, kcl_1, kcl_2, kcl_3 = kcl.ports

    assert set(model.bonds) == {
        (r_0, kcl_0),
        (c_0, kcl_1),
        (l_0, kcl_2),
        (sf_0, kcl_3)
    }

    eqns = {
        sp.sympify("dx_0 - u_0 + x_0 / 1000 + x_1 / 10"),
        sp.sympify("dx_1 - x_0 / 10")
    }

    eqns_2 = {
        sp.sympify("dx_1 - u_0 + x_1 / 1000 + x_0 / 10"),
        sp.sympify("dx_0 - x_1 / 10")
    }

    assert (set(model.constitutive_relations) == eqns) or \
        (set(model.constitutive_relations) == eqns_2)


def test_load_rlc_parallel():
    path = str(file_path / 'rlc_parallel.bg')

    model = load(path)

    one, = (comp for comp in model.components if comp.metamodel == "1")

    assert one

    rel = model.constitutive_relations

    _, v = model.state_vars['x_0']

    if str(v) != 'p_0':
        eq1 = sp.sympify("dx_0 - x_1")
        eq2 = sp.sympify("dx_1 - u_0 + x_0 + x_1")
    else:
        eq1 = sp.sympify("dx_1 - x_0")
        eq2 = sp.sympify("dx_0 - u_0 + x_0 + x_1")

    for r in rel:
        assert r in (eq1, eq2)


def test_load_modular():

    model_1 = load(file_path / "modular.bg")

    assert model_1.uri == "system:"
    assert model_1.name == "system"

    tree = set()

    def uri_tree(bg):
        tree.add(bg.uri)
        try:
            for c in bg.components:
                uri_tree(c)

        except AttributeError:
            pass
        return

    uri_tree(model_1)

    assert tree == {
        "system:",
        "system:/Vs",
        "system:/Z",
        "system:/kvl",
        "system:/Vs/Sf",
        "system:/Vs/pout",
        "system:/Vs/kvl",
        "system:/Z/R1",
        "system:/Z/pin",
        "system:/Z/kvl",
        "system:/Z/L1",
        "system:/Z/C1"
    }


def test_load_model_from_modular():

    Vs = load(file_path / "modular.bg", model='source', as_name="Source 1")
    Vs2 = load(file_path / "modular.bg", model='source', as_name="Source 2")
    assert Vs is not Vs2

    assert len(Vs.components) == 3
    assert len(Vs2.components) == 3


def test_save_build_component(rlc):

    r, = (c for c in rlc.components if c.metamodel == "R")
    c, = (c for c in rlc.components if c.metamodel == "C")
    r.params["r"] = 10
    c.params["C"] = None

    r_str = dm._build_component_string(r)
    c_str = dm._build_component_string(c)
    assert r_str == f"{r.name} base/R r=10"
    assert c_str == f"{c.name} base/C"


def test_save_build_model(rlc):
    r, = (c for c in rlc.components if c.metamodel == "R")
    c, = (c for c in rlc.components if c.metamodel == "C")
    l, = (c for c in rlc.components if c.metamodel == "I")
    kvl, =  (c for c in rlc.components if c.metamodel == "0")
    model_dict = dm._build_model_data(rlc, {})

    test_strings = {f"{r.name} base/R r=1",
                    f"{c.name} base/C C=1",
                    f"{l.name} base/I L=1",
                    f"{kvl.name} base/0"}

    assert set(model_dict["components"]) == test_strings

    assert set(model_dict["netlist"]) == {
        f"{r.name} {kvl.name}", f"{c.name} {kvl.name}", f"{l.name} {kvl.name}"
    }


def test_build_templated_model():
    root = new(name="System")
    model = new(name="Vs")
    root.add(model)
    ss = new("SS", name="pout")
    Se = new("Se", name="Vs")
    zero = new("0", name="0_0")
    model.add(ss, Se, zero)
    connect(ss, zero)
    connect(Se, zero)

    file = file_path / "temp.bg"
    assert root.name == "System"

    with TempFile(file):

        save(root, file)

        with open(file, 'r') as fs:
            temp_data = yaml.load(fs, Loader=yaml.SafeLoader)

    assert temp_data["root"] == root.name
    assert temp_data["models"].keys() == {
        "/", "/Vs"
    }

    assert temp_data["models"]["/"]["components"] == ["Vs /Vs"]
    assert set(temp_data["models"]["/Vs"]["components"]) == {
        "pout base/SS", "Vs base/Se", "0_0 base/0"
    }
    assert set(temp_data["models"]["/Vs"]["netlist"]) == {
        "pout 0_0", "Vs 0_0"
    }


<<<<<<< HEAD

=======
>>>>>>> 63540898
def test_rlc_save(rlc):
    filename = str(file_path / "test_rlc.bg")
    rlc.name = "RLC"
    r, = (c for c in rlc.components if c.metamodel == "R")
    c, = (c for c in rlc.components if c.metamodel == "C")
    l, = (c for c in rlc.components if c.metamodel == "I")
    kvl, =  (c for c in rlc.components if c.metamodel == "0")

    r.name = "R1"
    c.name = "C1"
    l.name = "L1"

    with TempFile(filename):
        save(rlc, filename)

        with open(filename, 'r') as fs:
            test_data = yaml.load(fs, Loader=yaml.SafeLoader)

    assert test_data["version"] == dm.FILE_VERSION
    assert test_data["root"] == "RLC"
    assert set(test_data["models"].keys()) == {"/"}
    model_data = test_data["models"]["/"]

    assert set(model_data.keys()) == {"components", "netlist"}

    assert set(model_data["components"]) == {
        "R1 base/R r=1", "C1 base/C C=1", "L1 base/I L=1", "kvl base/0"}

    assert set(model_data["netlist"]) == {
        "R1 kvl", "C1 kvl", "L1 kvl"
    }


def test_save_idempotent():
    model_1 = load(file_path / "modular.bg")
    new_file = str(file_path / "modular_2.bg")

    with TempFile(new_file):
        save(model_1, new_file)
        model_2 = load(new_file)

    assert model_1 is not model_2
    assert model_1.name == model_2.name
    assert_components_are_equal(model_1, model_2)


def assert_components_are_equal(bg_1, bg_2):
    names = {
        c.name for c in bg_1.components} & {
        c.name for c in bg_2.components}
    if len(names) != len(bg_1.components):
        assert False, names

    for name in names:
        c1, = (c for c in bg_1.components if c.name == name)
        c2, = (c for c in bg_2.components if c.name == name)
        if hasattr(c1, 'components'):
            assert_components_are_equal(c1, c2)
        else:
            assert_atomics_are_equal(c1, c2)


def assert_atomics_are_equal(c1, c2):
    ports_1 = {repr(p) for p in c1.ports}
    ports_2 = {repr(p) for p in c2.ports}
    assert ports_1 == ports_2

    for p in ["__library__", "__component__"]:
        assert c1.__dict__[p] == c2.__dict__[p]

    assert (hasattr(c1, 'params') == hasattr(c2, 'params'))
    if hasattr(c1, 'params'):
        assert c1.params == c2.params


class TempFile():
    def __init__(self, filename):
        self.file = filename

    def __enter__(self):
        try:
            os.remove(self.file)
        except FileNotFoundError:
            pass

    def __exit__(self, exc_type, exc_val, exc_tb):
        with open(self.file, 'r') as file:
            print("".join(line for line in file.readlines()))
        try:
            os.remove(self.file)
        except FileNotFoundError:
            pass<|MERGE_RESOLUTION|>--- conflicted
+++ resolved
@@ -197,10 +197,6 @@
     }
 
 
-<<<<<<< HEAD
-
-=======
->>>>>>> 63540898
 def test_rlc_save(rlc):
     filename = str(file_path / "test_rlc.bg")
     rlc.name = "RLC"
