--- conflicted
+++ resolved
@@ -10,8 +10,6 @@
   - "3.7"
   - "3.8"
   - "3.9"
-<<<<<<< HEAD
-=======
 
 before_install:
   - sudo apt-get update && sudo apt-get install -y gfortran libblas-dev liblapack-dev git build-essential cmake python3-dev
@@ -20,7 +18,6 @@
   - make && sudo make install
   - export LD_LIBRARY_PATH=/usr/local/lib:$LD_LIBRARY_PATH
   - cd .. && cd ..
->>>>>>> 63540898
 
 install:
   - echo $PYTHONPATH
